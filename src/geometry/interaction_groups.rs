/// Pairwise filtering using bit masks.
///
/// This filtering method is based on two 32-bit values:
/// - The interaction groups memberships.
/// - The interaction groups filter.
///
/// An interaction is allowed between two filters `a` and `b` when two conditions
/// are met simultaneously:
/// - The groups membership of `a` has at least one bit set to `1` in common with the groups filter of `b`.
/// - The groups membership of `b` has at least one bit set to `1` in common with the groups filter of `a`.
///
/// In other words, interactions are allowed between two filter iff. the following condition is met:
/// ```ignore
/// (self.memberships & rhs.filter) != 0 && (rhs.memberships & self.filter) != 0
/// ```
#[cfg_attr(feature = "serde-serialize", derive(Serialize, Deserialize))]
#[derive(Copy, Clone, Debug, Hash, PartialEq, Eq)]
#[repr(C)]
pub struct InteractionGroups {
    /// Groups memberships.
    pub memberships: Group,
    /// Groups filter.
<<<<<<< HEAD
    pub filter: u32,
    /// bitwise set of groups that this collider belongs to for additional filtering within the same belongsToGrouping
    pub belongs_to_with_grouping: u32,
    /// bitwise set of groups that this collider collides with for additional filtering within the same belongsToGrouping
    pub collides_with_with_grouping: u32,
    /// the group this collider belongs to
    pub belongs_to_grouping: u32,
=======
    pub filter: Group,
>>>>>>> d6017777
}

impl InteractionGroups {
    /// Initializes with the given interaction groups and interaction mask.
<<<<<<< HEAD
    pub const fn new(memberships: u32, filter: u32,
        belongs_to_with_grouping: u32, collides_with_with_grouping: u32, belongs_to_grouping: u32) -> Self {
=======
    pub const fn new(memberships: Group, filter: Group) -> Self {
>>>>>>> d6017777
        Self {
            memberships,
            filter,
            belongs_to_with_grouping,
            collides_with_with_grouping,
            belongs_to_grouping
        }
    }

    /// Allow interaction with everything.
    pub const fn all() -> Self {
<<<<<<< HEAD
        Self::new(u32::MAX, u32::MAX, u32::MAX, u32::MAX, u32::MAX)
=======
        Self::new(Group::ALL, Group::ALL)
>>>>>>> d6017777
    }

    /// Prevent all interactions.
    pub const fn none() -> Self {
<<<<<<< HEAD
        Self::new(0, 0, 0, 0, 0)
=======
        Self::new(Group::NONE, Group::NONE)
>>>>>>> d6017777
    }

    /// Sets the group this filter is part of.
    pub const fn with_memberships(mut self, memberships: Group) -> Self {
        self.memberships = memberships;
        self
    }

    /// Sets the interaction mask of this filter.
    pub const fn with_filter(mut self, filter: Group) -> Self {
        self.filter = filter;
        self
    }

    /// Check if interactions should be allowed based on the interaction memberships and filter.
    ///
    /// An interaction is allowed iff. the memberships of `self` contain at least one bit set to 1 in common
    /// with the filter of `rhs`, and vice-versa.
    #[inline]
    pub const fn test(self, rhs: Self) -> bool {
<<<<<<< HEAD
        // global filter flags say yes
        (self.memberships & rhs.filter) != 0 && (rhs.memberships & self.filter) != 0
        // And in different grouping
        && (self.belongs_to_grouping != rhs.belongs_to_grouping
            // Or same grouping and grouping flags say yes
            || (self.belongs_to_grouping == rhs.belongs_to_grouping  
                && (self.belongs_to_with_grouping & rhs.collides_with_with_grouping) != 0
                && (rhs.belongs_to_with_grouping & self.collides_with_with_grouping) != 0)
           )
=======
        // NOTE: since const ops is not stable, we have to convert `Group` into u32
        // to use & operator in const context.
        (self.memberships.bits() & rhs.filter.bits()) != 0
            && (rhs.memberships.bits() & self.filter.bits()) != 0
>>>>>>> d6017777
    }
}

impl Default for InteractionGroups {
    fn default() -> Self {
        Self::all()
    }
}

use bitflags::bitflags;

bitflags! {
    /// A bit mask identifying groups for interaction.
    #[cfg_attr(feature = "serde-serialize", derive(Serialize, Deserialize))]
    pub struct Group: u32 {
        /// The group n°1.
        const GROUP_1 = 1 << 0;
        /// The group n°2.
        const GROUP_2 = 1 << 1;
        /// The group n°3.
        const GROUP_3 = 1 << 2;
        /// The group n°4.
        const GROUP_4 = 1 << 3;
        /// The group n°5.
        const GROUP_5 = 1 << 4;
        /// The group n°6.
        const GROUP_6 = 1 << 5;
        /// The group n°7.
        const GROUP_7 = 1 << 6;
        /// The group n°8.
        const GROUP_8 = 1 << 7;
        /// The group n°9.
        const GROUP_9 = 1 << 8;
        /// The group n°10.
        const GROUP_10 = 1 << 9;
        /// The group n°11.
        const GROUP_11 = 1 << 10;
        /// The group n°12.
        const GROUP_12 = 1 << 11;
        /// The group n°13.
        const GROUP_13 = 1 << 12;
        /// The group n°14.
        const GROUP_14 = 1 << 13;
        /// The group n°15.
        const GROUP_15 = 1 << 14;
        /// The group n°16.
        const GROUP_16 = 1 << 15;
        /// The group n°17.
        const GROUP_17 = 1 << 16;
        /// The group n°18.
        const GROUP_18 = 1 << 17;
        /// The group n°19.
        const GROUP_19 = 1 << 18;
        /// The group n°20.
        const GROUP_20 = 1 << 19;
        /// The group n°21.
        const GROUP_21 = 1 << 20;
        /// The group n°22.
        const GROUP_22 = 1 << 21;
        /// The group n°23.
        const GROUP_23 = 1 << 22;
        /// The group n°24.
        const GROUP_24 = 1 << 23;
        /// The group n°25.
        const GROUP_25 = 1 << 24;
        /// The group n°26.
        const GROUP_26 = 1 << 25;
        /// The group n°27.
        const GROUP_27 = 1 << 26;
        /// The group n°28.
        const GROUP_28 = 1 << 27;
        /// The group n°29.
        const GROUP_29 = 1 << 28;
        /// The group n°30.
        const GROUP_30 = 1 << 29;
        /// The group n°31.
        const GROUP_31 = 1 << 30;
        /// The group n°32.
        const GROUP_32 = 1 << 31;

        /// All of the groups.
        const ALL = u32::MAX;
        /// None of the groups.
        const NONE = 0;
    }
}<|MERGE_RESOLUTION|>--- conflicted
+++ resolved
@@ -20,27 +20,19 @@
     /// Groups memberships.
     pub memberships: Group,
     /// Groups filter.
-<<<<<<< HEAD
-    pub filter: u32,
+    pub filter: Group,
     /// bitwise set of groups that this collider belongs to for additional filtering within the same belongsToGrouping
     pub belongs_to_with_grouping: u32,
     /// bitwise set of groups that this collider collides with for additional filtering within the same belongsToGrouping
     pub collides_with_with_grouping: u32,
     /// the group this collider belongs to
     pub belongs_to_grouping: u32,
-=======
-    pub filter: Group,
->>>>>>> d6017777
 }
 
 impl InteractionGroups {
     /// Initializes with the given interaction groups and interaction mask.
-<<<<<<< HEAD
-    pub const fn new(memberships: u32, filter: u32,
+    pub const fn new(memberships: Group, filter: Group,
         belongs_to_with_grouping: u32, collides_with_with_grouping: u32, belongs_to_grouping: u32) -> Self {
-=======
-    pub const fn new(memberships: Group, filter: Group) -> Self {
->>>>>>> d6017777
         Self {
             memberships,
             filter,
@@ -52,20 +44,12 @@
 
     /// Allow interaction with everything.
     pub const fn all() -> Self {
-<<<<<<< HEAD
-        Self::new(u32::MAX, u32::MAX, u32::MAX, u32::MAX, u32::MAX)
-=======
-        Self::new(Group::ALL, Group::ALL)
->>>>>>> d6017777
+        Self::new(Group::ALL, Group::ALL, u32::MAX, u32::MAX, u32::MAX)
     }
 
     /// Prevent all interactions.
     pub const fn none() -> Self {
-<<<<<<< HEAD
-        Self::new(0, 0, 0, 0, 0)
-=======
-        Self::new(Group::NONE, Group::NONE)
->>>>>>> d6017777
+        Self::new(Group::NONE, Group::NONE, 0, 0, 0)
     }
 
     /// Sets the group this filter is part of.
@@ -86,9 +70,10 @@
     /// with the filter of `rhs`, and vice-versa.
     #[inline]
     pub const fn test(self, rhs: Self) -> bool {
-<<<<<<< HEAD
-        // global filter flags say yes
-        (self.memberships & rhs.filter) != 0 && (rhs.memberships & self.filter) != 0
+    	// NOTE: since const ops is not stable, we have to convert `Group` into u32
+        // to use & operator in const context.
+        (self.memberships.bits() & rhs.filter.bits()) != 0
+            && (rhs.memberships.bits() & self.filter.bits()) != 0
         // And in different grouping
         && (self.belongs_to_grouping != rhs.belongs_to_grouping
             // Or same grouping and grouping flags say yes
@@ -96,12 +81,6 @@
                 && (self.belongs_to_with_grouping & rhs.collides_with_with_grouping) != 0
                 && (rhs.belongs_to_with_grouping & self.collides_with_with_grouping) != 0)
            )
-=======
-        // NOTE: since const ops is not stable, we have to convert `Group` into u32
-        // to use & operator in const context.
-        (self.memberships.bits() & rhs.filter.bits()) != 0
-            && (rhs.memberships.bits() & self.filter.bits()) != 0
->>>>>>> d6017777
     }
 }
 
